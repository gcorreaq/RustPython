--- conflicted
+++ resolved
@@ -605,12 +605,7 @@
         } else {
             write!(stdout_lock, " ").unwrap();
         }
-<<<<<<< HEAD
-        let ref s = vm.to_str(&a)?.value;
-=======
-        let v = vm.to_str(&object)?;
-        let s = objstr::borrow_value(&v);
->>>>>>> c57be017
+        let s = &vm.to_str(&object)?.value;
         write!(stdout_lock, "{}", s).unwrap();
     }
 
