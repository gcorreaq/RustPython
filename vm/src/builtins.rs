--- conflicted
+++ resolved
@@ -705,11 +705,8 @@
     ctx.set_attr(&py_mod, "property", ctx.property_type());
     ctx.set_attr(&py_mod, "range", ctx.range_type());
     ctx.set_attr(&py_mod, "repr", ctx.new_rustfunc(builtin_repr));
-<<<<<<< HEAD
     ctx.set_attr(&py_mod, "reversed", ctx.new_rustfunc(builtin_reversed));
-=======
     ctx.set_attr(&py_mod, "round", ctx.new_rustfunc(builtin_round));
->>>>>>> 3c25c143
     ctx.set_attr(&py_mod, "set", ctx.set_type());
     ctx.set_attr(&py_mod, "setattr", ctx.new_rustfunc(builtin_setattr));
     ctx.set_attr(&py_mod, "slice", ctx.slice_type());
